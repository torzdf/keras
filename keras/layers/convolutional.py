--- conflicted
+++ resolved
@@ -292,19 +292,12 @@
 
 
 class MaxPooling2D(Layer):
-<<<<<<< HEAD
-    def __init__(self, pool_size=(2, 2), stride=(1, 1), ignore_border=True):
+    def __init__(self, pool_size=(2, 2), stride=None, ignore_border=True):
         super(MaxPooling2D, self).__init__()
         self.input = T.tensor4()
         self.pool_size = tuple(pool_size)
-=======
-    def __init__(self, poolsize=(2, 2), stride=None, ignore_border=True):
-        super(MaxPooling2D, self).__init__()
-        self.input = T.tensor4()
-        self.poolsize = tuple(poolsize)
         if stride is None:
-            stride = self.poolsize
->>>>>>> d7e0ba1c
+            stride = self.pool_size
         self.stride = tuple(stride)
         self.ignore_border = ignore_border
 
